--- conflicted
+++ resolved
@@ -19,11 +19,7 @@
 alive-progress = "^2.4.1"
 requests = "^2.25.1"
 pandas = "^1.4.2"
-<<<<<<< HEAD
-aalto-asr-preprocessor = "^2021.6.16"
-=======
 aalto-asr-preprocessor = "^2022.4.27"
->>>>>>> 25368f25
 fasttext = "^0.9.2"
 atomicwrites = "^1.4.0"
 
